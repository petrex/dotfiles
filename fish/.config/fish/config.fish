#  https://fishshell.com/docs/current/index.html

# set fish_greeting # supress fish greeting

if test (arch) = arm64
    eval (/opt/homebrew/bin/brew shellenv)
else
    eval (/usr/local/bin/brew shellenv)
end

# Shared environment variables
source "$HOME/dotfiles/shared/environment.fish"

fish_vi_key_bindings

if status is-interactive
    source $XDG_CONFIG_HOME/fish/abbreviations.fish
    source $XDG_CONFIG_HOME/fish/colors.fish

    # https://github.com/starship/starship#fish
    starship init fish | source

    # https://github.com/ajeetdsouza/zoxide
    zoxide init fish | source

<<<<<<< HEAD
    # https://github.com/junegunn/fzf-git.sh
    # Load fzf-git.sh for enhanced git operations with fuzzy finding
    if test -f $DOTFILES/bin/fzf-git.sh
        source $DOTFILES/bin/fzf-git.sh
=======
    # fzf integration
    # https://github.com/junegunn/fzf#using-homebrew-or-linuxbrew
    if command -v fzf >/dev/null
        if test -f (brew --prefix)/opt/fzf/shell/key-bindings.fish
            source (brew --prefix)/opt/fzf/shell/key-bindings.fish
        end
>>>>>>> 4b8aeab1
    end

    if test -e $HOME/.secrets/config.fish.local
        source $HOME/.secrets/config.fish.local
    end
end

# tabtab source for packages
# uninstall by removing these lines
[ -f ~/.config/tabtab/__tabtab.fish ]; and . ~/.config/tabtab/__tabtab.fish; or true

# Load asdf version manager
if test -f ~/.asdf/asdf.fish
    source ~/.asdf/asdf.fish
else if test -f /opt/homebrew/opt/asdf/libexec/asdf.fish
    source /opt/homebrew/opt/asdf/libexec/asdf.fish
end

# Configure npm to use asdf's Node for global packages
if command -v npm >/dev/null
    set -gx npm_config_prefix (dirname (dirname (which node)))
end

# Load 1Password CLI plugins if available
set OP_PLUGINS_FILE "$HOME/.config/op/plugins.sh"

if test -f "$OP_PLUGINS_FILE"
    source "$OP_PLUGINS_FILE"
end<|MERGE_RESOLUTION|>--- conflicted
+++ resolved
@@ -23,19 +23,17 @@
     # https://github.com/ajeetdsouza/zoxide
     zoxide init fish | source
 
-<<<<<<< HEAD
     # https://github.com/junegunn/fzf-git.sh
     # Load fzf-git.sh for enhanced git operations with fuzzy finding
     if test -f $DOTFILES/bin/fzf-git.sh
         source $DOTFILES/bin/fzf-git.sh
-=======
+        
     # fzf integration
     # https://github.com/junegunn/fzf#using-homebrew-or-linuxbrew
     if command -v fzf >/dev/null
         if test -f (brew --prefix)/opt/fzf/shell/key-bindings.fish
             source (brew --prefix)/opt/fzf/shell/key-bindings.fish
         end
->>>>>>> 4b8aeab1
     end
 
     if test -e $HOME/.secrets/config.fish.local
