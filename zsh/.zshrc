. "$HOME/.config/zsh/profiler.start"

if [ "$(arch)" = arm64 ]; then
    eval "$(/opt/homebrew/bin/brew shellenv)"
else
    eval "$(/usr/local/bin/brew shellenv)"
fi

export PATH="${ASDF_DATA_DIR:-$HOME/.asdf}/shims:$HOME/.local/bin:$HOME/.bin:$PATH"

# Shared environment variables
source "$HOME/dotfiles/shared/environment.sh"

# Zsh-specific environment variables
export ABBR_USER_ABBREVIATIONS_FILE="$XDG_CONFIG_HOME/zsh-abbr/abbreviations.zsh"
export PKG_CONFIG_PATH="/opt/homebrew/opt/libpq/lib/pkgconfig"
export GPG_TTY=$(tty)

. "$XDG_CONFIG_HOME/zsh/plugins.zsh" # Includes Zap - https://www.zapzsh.com
. "$XDG_CONFIG_HOME/zsh/aliases.zsh"
. "$XDG_CONFIG_HOME/zsh/functions.zsh"
. "$XDG_CONFIG_HOME/zsh/colors.zsh"
. "$XDG_CONFIG_HOME/zsh/docker.sh"
<<<<<<< HEAD

# https://github.com/junegunn/fzf-git.sh
# Load fzf-git.sh for enhanced git operations with fuzzy finding
if [[ -f "$DOTFILES/bin/fzf-git.sh" ]]; then
  source "$DOTFILES/bin/fzf-git.sh"
fi

. "$HOME/.zshrc.local"
=======
if [[ -f "$HOME/.zshrc.local" ]]; then
    . "$HOME/.zshrc.local"
fi
>>>>>>> 4b8aeab1

# Configure npm to use asdf's Node for global packages
if command -v npm >/dev/null; then
    export npm_config_prefix=$(dirname $(dirname $(which node)))
fi

# History configuration
export HISTSIZE=1000000000
export SAVEHIST=1000000000
export HISTFILE=~/.zsh_history

# History options for timestamps and better behavior
setopt EXTENDED_HISTORY          # Record timestamp of command in history file
setopt HIST_EXPIRE_DUPS_FIRST    # Delete duplicates first when HISTFILE size exceeds HISTSIZE
setopt HIST_IGNORE_DUPS          # Ignore duplicated commands history list
setopt HIST_IGNORE_SPACE         # Ignore commands that start with space
setopt HIST_VERIFY               # Show command with history expansion to user before running it
setopt INC_APPEND_HISTORY        # Add commands to HISTFILE in order of execution
setopt SHARE_HISTORY             # Share command history data


# homebrew completions
# https://docs.brew.sh/Shell-Completion#configuring-completions-in-zsh
if type brew &>/dev/null
then
  FPATH="$(brew --prefix)/share/zsh/site-functions:${FPATH}"
fi

# fzf integration
# https://github.com/junegunn/fzf#using-homebrew-or-linuxbrew
if type fzf &>/dev/null; then
  # Setup fzf key bindings and fuzzy completion
  if [[ -f "$(brew --prefix)/opt/fzf/shell/key-bindings.zsh" ]]; then
    source "$(brew --prefix)/opt/fzf/shell/key-bindings.zsh"
  fi
  if [[ -f "$(brew --prefix)/opt/fzf/shell/completion.zsh" ]]; then
    source "$(brew --prefix)/opt/fzf/shell/completion.zsh"
  fi
fi

# Docker CLI completions
fpath=(/Users/joshukraine/.docker/completions $fpath)

# Load and initialise completion system with caching for performance
autoload -Uz compinit
# shellcheck disable=SC1036,SC1072,SC1073,SC1009
if [[ -n "${ZDOTDIR:-${HOME}}"/.zcompdump(#qN.mh+24) ]]; then
  compinit
else
  compinit -C
fi

# De-dupe $PATH
typeset -U path

# GitHub Copilot CLI (lazy load for performance)
if command -v gh >/dev/null 2>&1; then
  gh_copilot_lazy() {
    if gh extension list 2>/dev/null | grep -q 'copilot'; then
      eval "$(gh copilot alias -- zsh)"
      unfunction gh_copilot_lazy
    fi
  }
  alias ghcs="gh_copilot_lazy && ghcs"
  alias ghce="gh_copilot_lazy && ghce"
fi

. "$HOME/.config/zsh/profiler.stop"

# Initialize zoxide at the very end of shell configuration
# https://github.com/ajeetdsouza/zoxide
export _ZO_DOCTOR=0  # Disable zoxide doctor warnings
eval "$(zoxide init zsh)"<|MERGE_RESOLUTION|>--- conflicted
+++ resolved
@@ -21,7 +21,6 @@
 . "$XDG_CONFIG_HOME/zsh/functions.zsh"
 . "$XDG_CONFIG_HOME/zsh/colors.zsh"
 . "$XDG_CONFIG_HOME/zsh/docker.sh"
-<<<<<<< HEAD
 
 # https://github.com/junegunn/fzf-git.sh
 # Load fzf-git.sh for enhanced git operations with fuzzy finding
@@ -29,12 +28,9 @@
   source "$DOTFILES/bin/fzf-git.sh"
 fi
 
-. "$HOME/.zshrc.local"
-=======
 if [[ -f "$HOME/.zshrc.local" ]]; then
     . "$HOME/.zshrc.local"
 fi
->>>>>>> 4b8aeab1
 
 # Configure npm to use asdf's Node for global packages
 if command -v npm >/dev/null; then
